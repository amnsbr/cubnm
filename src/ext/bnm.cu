--- conflicted
+++ resolved
@@ -979,15 +979,10 @@
     else if (strcmp(Model::name, "Kuramoto")==0) {
         CUDA_CHECK_RETURN(cudaMemcpyToSymbol(d_Kuramotoc, &Model::mc, sizeof(typename Model::Constants)));
     }
-<<<<<<< HEAD
-
-    // allocate device memory for SC and pFF
-=======
     else if (strcmp(Model::name, "JR")==0) {
         CUDA_CHECK_RETURN(cudaMemcpyToSymbol(d_JRc, &Model::mc, sizeof(typename Model::Constants)));
     }
-    // allocate device memory for SC
->>>>>>> c395b4af
+    // allocate device memory for SC and pFF
     CUDA_CHECK_RETURN(cudaMallocManaged((void**)&(m->d_SC), sizeof(double*) * m->N_SCs));
     CUDA_CHECK_RETURN(cudaMallocManaged((void**)&(m->d_pFF), sizeof(double*) * m->N_SCs));
     CUDA_CHECK_RETURN(cudaMallocManaged((void**)&(m->d_SC_dist), sizeof(double*) * m->nodes*m->nodes));
