"""
Simulation of the models
"""
import numpy as np
import scipy.stats
import pandas as pd
import os
import gc
import copy
from decimal import Decimal
import multiprocessing

from cubnm._core import run_simulations, set_const
from cubnm._setup_opts import (
    many_nodes_flag, gpu_enabled_flag, 
    max_nodes_reg, max_nodes_many,
    noise_segment_flag
)
from cubnm import utils, datasets
from . import _version
__version__ = _version.get_versions()['version']

try:
    import cupy as cp
    has_cupy = True
except ImportError:
    cp = None
    has_cupy = False



# NaN values in the scores are replaced with the worst possible scores
# listed below.
WORST_SCORES = {
    "+fc_corr": -1.0,
    "-fc_diff": -2.0,
    "-fc_normec": -1.0,
    "-fcd_ks": -1.0,
}

class SimGroup:
    def __init__(
        self,
        duration,
        TR,
        sc,
        sc_dist=None,
        out_dir=None,
        dt='0.1',
        bw_dt='1.0',
        ext_out=True,
        states_ts=False,
        states_sampling=None,
        noise_out=False,
        do_fc=True,
        do_fcd=True,
        window_size=30,
        window_step=5,
        sim_seed=0,
        exc_interhemispheric=False,
        force_cpu=False,
        force_gpu=False,
        gof_terms=["+fc_corr", "-fcd_ks"],
        bw_params="friston2003",
        bold_remove_s=30,
        fcd_drop_edges=True,
        noise_segment_length=30,
        sim_verbose=False,
        progress_interval=500
    ):
        """
        Group of simulations that are executed in parallel
        (as possible depending on the available hardware)
        on GPU/CPU.

        Parameters
        ---------
        duration: :obj:`float`
            simulation duration (in seconds)
        TR: :obj:`float`
            BOLD TR (in seconds)
        sc: :obj:`str` or :obj:`np.ndarray`
            path to structural connectome strengths (as an unlabled .txt/.npy)
            or a numpy array. Shape: (nodes, nodes)
            If asymmetric, rows are sources and columns are targets.
        sc_dist: :obj:`str` or :obj:`np.ndarray`
            path to structural connectome distances (as an unlabled .txt)
            or a numpy array. Shape: (nodes, nodes)
            If provided ``'v'`` (velocity) will be a free parameter and there
            will be delay in inter-regional connections.
            If asymmetric, rows are sources and columns are targets.
        out_dir: {:obj:`str` or 'same' or None}
            output directory

            - :obj:`str`: will create a directory in the provided path
            - ``'same'``: will create a directory named based on sc
                (only should be used when sc is a path and not a numpy array)
            - ``None``: will not have an output directory (and cannot save outputs)

        dt: :obj:`decimal.Decimal` or :obj:`str`
            model integration time step (in msec)
        bw_dt: :obj:`decimal.Decimal` or :obj:`str`
            Ballon-Windkessel integration time step (in msec)
        ext_out: :obj:`bool`
            return model state variables to self.sim_states
        states_ts: :obj:`bool`
            return time series of model states to self.sim_states
            Note that this will increase the memory usage and is not
            recommended for large number of simulations (e.g. in a grid search)
        states_sampling: :obj:`float`
            sampling rate of model states in seconds.
            Default is None, which uses BOLD TR as the sampling rate.
        noise_out: :obj:`bool`
            return noise time series
        do_fc: :obj:`bool`
            calculate simulated functional connectivity (FC)
        do_fcd: :obj:`bool`
            calculate simulated functional connectivity dynamics (FCD)
        window_size: :obj:`int`
            dynamic FC window size (in seconds)
            will be converted to N TRs (nearest even number)
            The actual window size is number of TRs + 1 (including center)
        window_step: :obj:`int`
            dynamic FC window step (in seconds)
            will be converted to N TRs
        sim_seed: :obj:`int`
            seed used for the noise simulation
        exc_interhemispheric: :obj:`bool`
            excluded interhemispheric connections from sim FC and FCD calculations
        force_cpu: :obj:`bool`
            use CPU for the simulations (even if GPU is available). If set
            to False the program might use GPU or CPU depending on GPU
            availability
        force_gpu: :obj:`bool`
            on some HPC/HTC systems occasionally GPUtil might not detect an 
            available GPU device. Use this if there is a GPU available but
            is not being used for the simulation. If set to True but a GPU
            is not available will lead to errors.
        gof_terms: :obj:`list` of :obj:`str`
            list of goodness-of-fit terms to be used for scoring. May include:

            - ``'-fcd_ks'``: negative Kolmogorov-Smirnov distance of FCDs
            - ``'+fc_corr'``: Pearson correlation of FCs
            - ``'-fc_diff'``: negative absolute difference of FC means
            - ``'-fc_normec'``: negative Euclidean distance of FCs \
                divided by max EC [sqrt(n_pairs*4)]

        bw_params: {'friston2003' or 'heinzle2016-3T' or :obj:`dict`}
            see :func:`cubnm.utils.get_bw_params` for details
        bold_remove_s: :obj:`float`
            remove the first bold_remove_s seconds from the simulated BOLD
            in FC, FCD and mean state calculations (but the entire BOLD will
            be returned to .sim_bold)
        fcd_drop_edges: :obj:`bool`
            drop the edge windows in FCD calculations
        noise_segment_length: :obj:`float` or None
            in seconds, length of the noise segments in the simulations
            The noise segment will be repeated after shuffling
            of nodes and time points. To generate noise for the entire
            simulation without repetition, set this to None.
            Note that varying the noise segment length will result
            in a different noise array even if seed is fixed (but
            fixed combination of seed and noise_segment_length will
            result in reproducible noise)
        sim_verbose: :obj:`bool`
            verbose output of the simulation including details of
            simulations and a progress bar.
        progress_interval: :obj:`int`
            msec; interval of progress updates in the simulation
            Only used if ``sim_verbose`` is ``True``

        Attributes
        ---------
        param_lists: :obj:`dict` of :obj:`np.ndarray`
            dictionary of parameter lists, including

            - global parameters with shape (N_SIMS,)
            - regional parameters with shape (N_SIMS, nodes)
            - ``'v'``: conduction velocity. Shape: (N_SIMS,)

        Additional attributes will be added after running the simulations.
        See :func:`cubnm.sim.SimGroup._process_out` for details.

        Notes
        -----
        Derived classes must set the following attributes:
            model_name: :obj:`str`
                name of the model used in the simulations
            global_param_names: :obj:`list` of :obj:`str`
                names of global parameters
            regional_param_names: :obj:`list` of :obj:`str`
                names of regional parameters
            state_names: :obj:`list` of :obj:`str`
                names of the state variables
            sel_state_var: :obj:`str`
                name of the state variable used in the tests
            n_noise: :obj:`int`
                number of noise elements per node per time point
                (e.g. 2 if there are noise to E and I neuronal populations)
        And they must implement the following methods:
            _set_default_params: set default (example) parameters for the simulations
        """
        self.input_sc = sc
        if isinstance(sc, (str, os.PathLike)):
            if sc.endswith(".txt"):
                self.sc = np.loadtxt(self.input_sc)
            elif sc.endswith(".npy"):
                self.sc = np.load(self.input_sc)
        else:
            self.sc = self.input_sc
        if np.any(np.diag(self.sc)):
            print("Warning: The diagonal of the SC matrix is not 0. "
                "Self-connections are not ignored by default in "
                "the simulations. If you want to ignore them set "
                "the diagonal of the SC matrix to 0.")
        self.duration = duration
        self.TR = TR
        self._dt = Decimal(dt)
        self._bw_dt = Decimal(bw_dt)
        self._check_dt()
        self.ext_out = ext_out
        self.states_sampling = states_sampling
        self.states_ts = self.ext_out & states_ts
        self.gof_terms = gof_terms
        self.do_fc = do_fc
        self.do_fcd = do_fcd
        self.window_size = window_size
        self.window_step = window_step
        self.sim_seed = sim_seed
        self.exc_interhemispheric = exc_interhemispheric
        self.force_cpu = force_cpu
        self.force_gpu = force_gpu
        self.bold_remove_s = bold_remove_s
        self.fcd_drop_edges = fcd_drop_edges
        self.noise_segment_length = noise_segment_length
        self.noise_out = noise_out
        self.sim_verbose = sim_verbose
        self.progress_interval = progress_interval
        # get number of available hardware
        self.avail_gpus = utils.avail_gpus()
        self.avail_cpus = multiprocessing.cpu_count()
        # set number of nodes
        self.nodes = self.sc.shape[0]
        # load sc distance if provided, and set delay flag accordingly
        self.input_sc_dist = sc_dist
        if self.input_sc_dist is None:
            self.sc_dist = np.zeros_like(self.sc, dtype=float)
            self.do_delay = False
        else:
            if isinstance(self.input_sc_dist, (str, os.PathLike)):
                if self.input_sc_dist.endswith(".txt"):
                    self.sc_dist = np.loadtxt(self.input_sc_dist)
                elif self.input_sc_dist.endswith(".npy"):
                    self.sc_dist = np.load(self.input_sc_dist)
            else:
                self.sc_dist = self.input_sc_dist
            self.do_delay = True
        # set Ballon-Windkessel parameters
        self.bw_params = bw_params
        # initialze w_IE_list as all 0s if do_fic
        self.param_lists = dict([(k, None) for k in self.global_param_names + self.regional_param_names + ['v']])
        # determine output directory
        self.input_out_dir = out_dir
        if self.input_out_dir == "same":
            assert isinstance(self.input_sc, (str, os.PathLike)), (
                "When `out_dir` is set to 'same' `sc` must be"
                "a path-like string"
            )
            self.out_dir = self.input_sc.replace(".txt", "").replace(".npy", "")
        else:
            self.out_dir = self.input_out_dir
        # keep track of the last N and config to determine if force_reinit
        # is needed in the next run if any are changed
        self.last_N = 0
        self.last_config = self.get_config(for_reinit=True)
        # keep track of the iterations for iterative algorithms
        self.it = 0

    @property
    def N(self):
        return self._N

    @N.setter
    def N(self, N):
        self._N = N
        if hasattr(self, "_do_delay") and (not self.do_delay):
            self.param_lists["v"] = np.zeros(self._N, dtype=float)

    @property
    def nodes(self):
        return self._nodes
    
    @nodes.setter
    def nodes(self, nodes):
        self._nodes = nodes
        max_nodes = max_nodes_many if many_nodes_flag else max_nodes_reg
        # determine if with this number of nodes co-launch mode will be enabled
        # in co-launch mode multiple blocks are occupied by a single (massive) simulation
        self._co_launch = (self.nodes > max_nodes) and (not self.use_cpu)
        if self._co_launch:
            if not many_nodes_flag:
                raise NotImplementedError(
                    f"With {self.nodes} nodes in the current installation of the toolbox"
                    " simulations will fail. Please reinstall the package from source after"
                    " `export CUBNM_MANY_NODES=1`")
            if self.do_fcd:
                raise NotImplementedError(
                    "With many nodes, FCD calculation is not supported."
                    " Set do_fcd to False."
                )
            if self.dt < 1.0:
                print(
                    "Warning: When runnig simulations with large number"
                    " of nodes it is recommended to set the model dt to"
                    " >=1.0 msec for better performance."
                )

    @property
    def duration(self):
        return self._duration
    
    @duration.setter
    def duration(self, duration):
        self._duration = duration
        self.duration_msec = int(duration * 1000)
        if hasattr(self, "_noise_segment_length") and (self.noise_segment_length is None):
            self.noise_segment_length = self.duration

    @property
    def TR(self):
        return self._TR

    @TR.setter
    def TR(self, TR):
        self._TR = TR
        self.TR_msec = int(TR * 1000)
        if hasattr(self, "_states_sampling") and ((self.states_sampling is None) | (self.states_sampling == self.TR)):
            self.states_sampling = self.TR
        if hasattr(self, "_window_size"):
            self.window_size_TRs = int(np.round(self.window_size / (self.TR*2))) * 2
        if hasattr(self, "_window_step"):
            self.window_step_TRs = int(np.round(self.window_step / self.TR))

    @property
    def states_sampling(self):
        return self._states_sampling

    @states_sampling.setter
    def states_sampling(self, states_sampling):
        # raise an error if sampling rate is below model's outer loop dt
        if (states_sampling is not None) and (states_sampling < 0.001):
            raise ValueError(
                "states_sampling cannot be lower than 0.001s "
                "which is model dt"
            )
        if hasattr(self, "_TR") and (states_sampling is None):
            # also set it to TR when None
            self._states_sampling = self.TR
        else:
            self._states_sampling = states_sampling
        # convert states_sampling to msec
        self.states_sampling_msec = int(self.states_sampling * 1000)

    @property
    def n_states_samples_remove(self):
        return int(self.bold_remove_s / self.states_sampling)

    @property
    def noise_segment_length(self):
        return self._noise_segment_length

    @noise_segment_length.setter
    def noise_segment_length(self, noise_segment_length):
        if hasattr(self, "_duration") and (noise_segment_length is None):
            self._noise_segment_length = self.duration
        else:
            self._noise_segment_length = noise_segment_length

    @property
    def dt(self):
        return self._dt
    
    @dt.setter
    def dt(self, dt):
        self._dt = Decimal(dt)
        self._check_dt()

    @property
    def bw_dt(self):
        return self._bw_dt
    
    @bw_dt.setter
    def bw_dt(self, bw_dt):
        self._bw_dt = Decimal(bw_dt)
        self._check_dt()

    @property
    def bw_params(self):
        return self._bw_params

    @bw_params.setter
    def bw_params(self, bw_params):
        self._bw_params = bw_params
        params = utils.get_bw_params(self._bw_params)
        set_const("k1", params["k1"])
        set_const("k2", params["k2"])
        set_const("k3", params["k3"])

    @property
    def do_delay(self):
        return self._do_delay

    @do_delay.setter
    def do_delay(self, do_delay):
        self._do_delay = do_delay
        if hasattr(self, "_dt") and self.do_delay and (self.dt < 1.0):
            print(
                "Warning: When using delay in the simulations"
                " it is recommended to set the model dt to >="
                " 1.0 msec for better performance."
            )

    @property
    def window_size(self):
        return self._window_size

    @window_size.setter
    def window_size(self, window_size):
        self._window_size = window_size
        # calculate nearest even number of TRs
        # TODO: enable odd window sizes
        self.window_size_TRs = int(np.round(window_size / (self.TR*2))) * 2

    @property
    def window_step(self):
        return self._window_step
    
    @window_step.setter
    def window_step(self, window_step):
        self._window_step = window_step
        self.window_step_TRs = int(np.round(window_step / self.TR))

    @property
    def do_fc(self):
        return self._do_fc

    @do_fc.setter
    def do_fc(self, do_fc):
        if hasattr(self, "gof_terms") and (not do_fc):
            if ('+fc_corr' in self.gof_terms) or ('-fc_diff' in self.gof_terms) or ('-fc_normec' in self.gof_terms):
                raise ValueError("Cannot calculate FC goodness-of-fit terms without FC."
                                 " Set do_fc to True or remove FC-related goodness-of-fit"
                                 " terms.")
        if hasattr(self, "_do_fcd") and (not do_fc):
            raise ValueError("Cannot calculate FCD without FC. Set do_fcd to False.")
        self._do_fc = do_fc

    @property
    def do_fcd(self):
        return self._do_fcd

    @do_fcd.setter
    def do_fcd(self, do_fcd):
        if hasattr(self, "_do_fc") and self.do_fc:
            self._do_fcd = do_fcd
        elif do_fcd:
            raise ValueError("Cannot calculate FCD without FC")
        else:
            self._do_fcd = False
        if hasattr(self, "gof_terms") and (not self._do_fcd) and ('-fcd_ks' in self.gof_terms):
            raise ValueError("Cannot calculate FCD goodness-of-fit terms without FCD."
                                " Set do_fcd to True or remove FCD-related goodness-of-fit"
                                " terms.")

    @property
    def labels(self):
        """
        Labels of parameters and state variables
        to use in plots and reports
        """
        return {}

    def _check_dt(self):
        """
        Check if integrations steps are valid
        """
        assert self.bw_dt >= self.dt, (
            "Ballon-Windkessel dt must be greater than or equal to model dt"
        )
        assert (self.bw_dt % self.dt) == Decimal(0), (
            "Ballon-Windkessel dt must be divisible by model dt"
        )
        assert (self.duration_msec % self.bw_dt) == Decimal(0), (
            "Duration must be divisible by Ballon-Windkessel dt"
        )

    def _set_default_params(self, missing=True):
        """
        Set default parameters for the simulations.
        
        Parameters
        ----------
        missing: :obj:`bool`, optional
            If True (default), only sets parameters that are currently None
            in self.param_lists. If False, overwrites all listed defaults.
        """
        if self.do_delay:
            if (not missing) or (self.param_lists["v"] is None):
                # a low velocity is chosen to make the delay more visible
                # in the tests
                self.param_lists["v"] = np.repeat(0.5, self.N)

    def get_config(self, include_N=False, for_reinit=False):
        """
        Get the configuration of the simulation group

        Parameters
        ----------
        include_N: :obj:`bool`
            include N in the output config
            is ignored when for_reinit is True
        for_reinit: :obj:`bool`
            include the parameters that need reinitialization of the
            simulation core session if changed

        Returns
        -------
        config: :obj:`dict`
            dictionary of simulation group configuration
        """
        config = {
            "duration": self.duration,
            "TR": self.TR,
            "nodes": self.nodes,
            "ext_out": self.ext_out,
            "states_ts": self.states_ts,
            "states_sampling": self.states_sampling,
            "do_fc": self.do_fc,
            "do_fcd": self.do_fcd,
            "window_size": self.window_size,
            "window_step": self.window_step,
            "window_size_TRs": self.window_size_TRs,
            "window_step_TRs": self.window_step_TRs,
            "sim_seed": self.sim_seed,
            "exc_interhemispheric": self.exc_interhemispheric,
            "force_cpu": self.force_cpu,
            "force_gpu": self.force_gpu,
            "bold_remove_s": self.bold_remove_s,
            "fcd_drop_edges": self.fcd_drop_edges,
            "noise_segment_length": self.noise_segment_length,
        }
        if not for_reinit:
            # these are features that if changed
            # will not require reinitialization in core
            # (reallocation of memory and/or recalculation
            # of noise)
            config["out_dir"] = self.input_out_dir
            config["gof_terms"] = self.gof_terms
            config["sc"] = self.input_sc
            config["sc_dist"] = self.input_sc_dist
            config["bw_params"] = self.bw_params
            config["version"] = __version__
            if include_N:
                config["N"] = self.N
        return config
    
    @property
    def _model_config(self):
        """
        Internal model configuration used in the simulation

        Returns
        -------
        model_config: :obj:`dict`
            Dictionary of internal model configurations
        """
        model_config = {
            'do_fc': str(int(self.do_fc)),
            'do_fcd': str(int(self.do_fcd)),
            'bold_remove_s': str(self.bold_remove_s),
            'exc_interhemispheric': str(int(self.exc_interhemispheric)),
            'window_size': str(self.window_size_TRs),
            'window_step': str(self.window_step_TRs),
            'drop_edges': str(int(self.fcd_drop_edges)),
            'noise_time_steps': str(int(self.noise_segment_length*1000)), 
            'verbose': str(int(self.sim_verbose)),
            'progress_interval': str(int(self.progress_interval)),
        }
        return model_config

    @property
    def use_cpu(self):
        """
        Check if CPU should be used for the simulations
        based on the available hardware, compilation options, 
        and user settings
        """
        return (
            (self.force_cpu | 
            (not gpu_enabled_flag) | 
            (self.avail_gpus == 0)) & 
            (not self.force_gpu)
        )

    def run(self, force_reinit=False):
        """
        Run the simulations in parallel (as possible) on GPU/CPU
        through the :func:`cubnm._core.run_simulations` function which runs
        compiled C++/CUDA code.

        Parameters
        ----------
        force_reinit: :obj:`bool`
            force reinitialization of the session.
            At the beginning of each session (when `cubnm` is imported)
            some variables are initialized on CPU/GPU and reused in
            every run. Set this to True if you want to reinitialize
            these variables. This is rarely needed.
        """
        # TODO: add assertions to make sure all the input data is complete
        # check if reinitialization is needed (user request, change of N,
        # of change of other config)
        curr_config = self.get_config(for_reinit=True)
        force_reinit = (
            force_reinit
            | (self.N != self.last_N)
            | (curr_config != self.last_config)
        )
        # check if running on Jupyter and print warning that
        # simulations are running but progress will not be shown
        if utils.is_jupyter():
            print(
                "Warning: Progress cannot be shown in real time"
                " when using Jupyter, but simulations are running"
                " in background. Please wait...", flush=True
            )
        # convert self.param_lists to flattened and contiguous arrays of global
        # and local parameters
        global_params_arrays = []
        regional_params_arrays = []
        for param in self.global_param_names:
            global_params_arrays.append(np.ascontiguousarray(self.param_lists[param])[np.newaxis, :])
        for param in self.regional_param_names:
            regional_params_arrays.append(np.ascontiguousarray(self.param_lists[param].flatten()))
        self._global_params = np.vstack(global_params_arrays)
        self._regional_params = np.vstack(regional_params_arrays)
        # specify fixed or variable SCs
        if ((self.sc.ndim == 2) or (self.sc.shape[0] == 1)):
            sc = np.ascontiguousarray(self.sc.flatten())[None, :]
            sc_indices = np.repeat(0, self.N).astype(np.intc)
        else:
            sc = np.ascontiguousarray(self.sc.reshape(self.sc.shape[0], -1))
            sc_indices = np.ascontiguousarray(self.sc_indices.astype(np.intc))
        # make sure sc indices are correctly in {0, ..., N_SCs-1}
        assert sc.shape[0] == np.unique(sc_indices).size
        assert (np.sort(np.unique(sc_indices)) == np.arange(np.unique(sc_indices).size)).all()
        assert sc_indices.size == self.N
        # run the simulations
        args = (
            self.model_name,
            sc,
            sc_indices,
            np.ascontiguousarray(self.sc_dist.flatten()),
            self._global_params,
            self._regional_params,
            np.ascontiguousarray(self.param_lists["v"]),
            self._model_config,
            self.ext_out,
            self.states_ts,
            self.noise_out,
            self.do_delay,
            force_reinit,
            self.use_cpu,
            self.N,
            self.nodes,
            self.duration_msec,
            self.TR_msec,
            self.states_sampling_msec,
            self.sim_seed,
            float(self.dt),
            float(self.bw_dt),
        )
        try:
            out = run_simulations(*args)
        except RuntimeError as e:
            if "CUDA Error" in str(e):
                print(
                    "CUDA error occurred. This might be due to the data exceeding "
                    "the available GPU memory. Try reducing the number of simulations or "
                    "sampling rate of states,",
                    end=" "
                )
                if self.states_ts:
                    print("or set `states_ts` to False", end=" ")
                print("to reduce memory usage")
            raise e
        # avoid reinitializing GPU in the next runs
        # of the same group
        self.last_N = self.N
        self.last_config = curr_config
        self.it += 1
        # process output
        self._process_out(out)

    def _process_out(self, out):
        """
        Assigns model outputs (as arrays) to object attributes
        with correct shapes, names and types.

        Parameters
        ----------
        out: :obj:`tuple`
            output of ``cubnm._core.run_simulations`` function

        Notes
        -----
        The simulation outputs are assigned to the following object attributes:

        - init_time: :obj:`float`
            initialization time of the simulations
        - run_time: :obj:`float`
            run time of the simulations
        - sim_bold: :obj:`np.ndarray`
            simulated BOLD time series. Shape: (N_SIMS, duration/TR, nodes)

        If ``do_fc`` is ``True``, additionally includes:

        - sim_fc_trils: :obj:`np.ndarray`
            simulated FC lower triangle. Shape: (N_SIMS, n_pairs)

        If ``do_fcd`` is ``True``, additionally includes:

        - sim_fcd_trils: :obj:`np.ndarray`
            simulated FCD lower triangle. Shape: (N_SIMS, n_window_pairs)

        If ``ext_out`` is True, additionally includes:

        - sim_states: :obj:`dict` of :obj:`np.ndarray`
            simulated state variables with keys as state names
            and values as arrays with the shape (N_SIMS, nodes)
            when ``states_ts`` is False, and (N_SIMS, duration/TR, nodes)
            when ``states_ts`` is True
        """
        # assign the output to object attributes
        self.__dict__.update(out)
        # reshape the simulated BOLD, FC and FCD to (N, ...)
        self.sim_bold = self.sim_bold.reshape(self.N, -1, self.nodes)
        if self.do_fc:
            self.sim_fc_trils = self.sim_fc_trils.reshape(self.N, -1)
            if self.do_fcd:
                self.sim_fcd_trils = self.sim_fcd_trils.reshape(self.N, -1)
        if self.ext_out:
            # process sim states into a dictionary
            # TODO: ensure each state's array is a view and not a copy of the original
            self.sim_states = {}
            for state_i, state_name in enumerate(self.state_names):
                self.sim_states[state_name] = self._sim_states[state_i, :, :]
                if self.states_ts:
                    self.sim_states[state_name] = self.sim_states[state_name].reshape(self.N, -1, self.nodes)

    def get_state_averages(self):
        """
        Get the averages of state variables across time and nodes
        for each simulation.

        Returns
        -------
        state_averages: :obj:`pd.DataFrame`
            DataFrame of state averages with columns as state names
            and rows as simulations
        """
        state_averages = {}
        for state_var in self.state_names:
            if self.states_ts:
                state_averages[state_var] = (
                    self.sim_states[state_var]
                    [:, self.n_states_samples_remove:, :]
                    .mean(axis=1).mean(axis=1)
                )
            else:
                state_averages[state_var] = self.sim_states[state_var].mean(axis=1)
        return pd.DataFrame(state_averages)

    def get_noise(self):
        """
        Get the (recreated) noise time series. This requires recreation
        of the noise array if noise segmenting is on. Noise will be
        recreated based on shuffling indices of nodes and time steps,
        similar to how it is done in the core code.

        Returns
        -------
        noise: :obj:`np.ndarray`
            Noise segment array. Shape: (n_noise, nodes, time_steps, 10)
        """
        # raise an error if noise was not saved in the simulation
        if not self.noise_out:
            raise ValueError(
                "Noise was not saved in the simulation."
                " Set `noise_out` to true and redo the simulation."
                )
        # raise an error if simulation is not run yet
        if not hasattr(self, "_noise"):
            raise ValueError(
                "Simulation must be run for the noise to be calculated"
                )
        # reshape the whole noise array into (nodes, ts) when
        # noise segmenting is off
        if not noise_segment_flag:
            return (
                self._noise.
                reshape(int(self.duration*1000), 10, self.nodes, -1)
                .transpose(3, 2, 0, 1)
            )
        # otherwise recreate the noise time series otherwise
        # first reshape the noise into (noise_segment_length in msec, 10, nodes, n_noise)
        noise_segment = self._noise.reshape(
            int(self.noise_segment_length*1000), 10, self.nodes, -1
        )
        # then shuffle the noise in each repeat based on the shuffling indices
        noise_all = []
        for r in range(self._shuffled_nodes.shape[0]):
            noise_all.append(
                noise_segment[
                    self._shuffled_ts[r] # shuffle time steps
                ][
                    :, :, self._shuffled_nodes[r] # shuffle nodes
                ]
            )
        # conctaenate the shuffled noise repeats
        noise_all = np.concatenate(noise_all, axis=0)
        # crop the last part of the noise that is not used
        noise_all = noise_all[:int(self.duration*1000)]
        # transpose to (n_noise, nodes, time_steps, 10)
        return noise_all.transpose(3, 2, 0, 1)

    def get_sim_fc(self, idx):
        """
        Get the simulated FC of a given simulation ``idx``
        as a square matrix.

        Parameters
        ----------
        idx: :obj:`int`
            index of the simulation to get the FC for

        Returns
        -------
        fc: :obj:`np.ndarray`
            simulated FC matrix of shape (nodes, nodes)
            for the simulation with index ``idx``
        """
        if not self.do_fc:
            raise ValueError("FC is not calculated in this simulation group")
        if idx >= self.N:
            raise IndexError("Index out of range")
        # get the FC lower triangle
        fc_tril = self.sim_fc_trils[idx].copy()
        # convert it to a square matrix
        sim_fc = np.zeros((self.nodes, self.nodes), dtype=float)
        if self.exc_interhemispheric:
            # when interhemispheric connections are excluded
            # the FC matrix is split into two halves
            # and the lower triangle is filled in each half
            half_nodes = self.nodes // 2
            sim_fc[:half_nodes, :half_nodes][
                np.tril_indices(half_nodes,-1)
            ] = fc_tril[:fc_tril.shape[0] // 2]
            sim_fc[half_nodes:, half_nodes:][
                np.tril_indices(half_nodes,-1)
            ] = fc_tril[fc_tril.shape[0] // 2:]
            # set the rest to NaNs
            sim_fc[:half_nodes, half_nodes:] = np.NaN
            sim_fc[half_nodes:, :half_nodes] = np.NaN
        else:
            # fill the lower triangle of the square matrix
            sim_fc[np.tril_indices(self.nodes,-1)] = fc_tril
        # make the matrix symmetric
        sim_fc += sim_fc.T
        # fill the diagonal with 1s
        np.fill_diagonal(sim_fc, 1.0)
        return sim_fc

    def get_sim_fcd(self, idx):
        """
        Get the simulated FCD of a given simulation ``idx``
        as a square matrix.

        Parameters
        ----------
        idx: :obj:`int`
            index of the simulation to get the FC for
        
        Returns
        -------
        fcd: :obj:`np.ndarray`
            simulated FC matrix of shape (n_windows, n_windows)
            for the simulation with index ``idx``
        """
        if not self.do_fcd:
            raise ValueError("FCD is not calculated in this simulation group")
        if idx >= self.N:
            raise IndexError("Index out of range")
        # get the FCD lower triangle
        fcd_tril = self.sim_fcd_trils[idx].copy()
        n_pairs = fcd_tril.shape[0]
        # determine number of windows
        # this is not returned from the core
        # and its direct calculation without using
        # a loop isn't trivial (because of different
        # conditions etc.; or at least I don't know
        # how to do it).
        # therefore, we use the (known) number of pairs
        # and solve for n_pairs = n_windows * (n_windows - 1) / 2
        # aka:
        n_windows = (1 + np.sqrt(1 + 8 * n_pairs)) / 2
        assert n_windows.is_integer() # just a sanity check
        n_windows = int(n_windows)
        # convert it to a square matrix
        sim_fcd = np.zeros((n_windows, n_windows), dtype=float)
        # fill the lower triangle of the square matrix
        sim_fcd[np.tril_indices(n_windows,-1)] = fcd_tril
        # make the matrix symmetric
        sim_fcd += sim_fcd.T
        # fill the diagonal with 1s
        np.fill_diagonal(sim_fcd, 1.0)
        return sim_fcd

    def slice(self, key, inplace=False):
        """
        Slice the simulation group to a single simulation

        Parameters
        ----------
        key: :obj:`int`
            index of the simulation to slice
        inplace: :obj:`bool`
            the object will be sliced in place
            and therefore the data of other simulations
            will be removed. Otherwise a new object
            copied from the current object will be returned.
        
        Returns
        -------
        obj: :obj:`cubnm.sim.SimGroup`
            sliced simulation group
        """
        if not isinstance(key, int):
            raise ValueError("Only integer indexing is supported")
        if key >= self.N:
            raise IndexError("Index out of range")
        if inplace:
            obj = self
        else:
            # create a (shallow) copy
            # and not a deep copy as the
            # data may be very large
            obj = copy.copy(self)
        obj.param_lists = {k: v[key][np.newaxis, ...] for k, v in self.param_lists.items()}
        obj.sim_bold = self.sim_bold[key][np.newaxis, ...]
        if obj.do_fc:
            obj.sim_fc_trils = self.sim_fc_trils[key][np.newaxis, ...]
            if obj.do_fcd:
                obj.sim_fcd_trils = self.sim_fcd_trils[key][np.newaxis, ...]
        if obj.ext_out:
            obj.sim_states = {k: v[key][np.newaxis, ...] for k, v in self.sim_states.items()}
        obj.N = 1
        return obj

    def clear(self):
        """
        Clear the simulation outputs
        """
        for attr in [
            "sim_bold", 
            "sim_fc_trils", 
            "sim_fcd_trils", 
            "sim_states",
            "_sim_states",
            "_noise",
            "_shuffled_nodes",
            "_shuffled_ts",
        ]:
            if hasattr(self, attr):
                delattr(self, attr)
        gc.collect()

    def _problem_init(self, problem):
        """
        Extends BNMProblem initialization if needed.
        By default it doesn't do anything.

        Parameters
        ----------
        problem: :obj:`cubnm.optimize.BNMProblem`
            optimization problem object
        """
        pass

    def _problem_evaluate(self, problem, X, out, *args, **kwargs):
        """
        Extends BNMProblem evaluation if needed.
        By default it doesn't do anything.

        Parameters
        ----------
        X: :obj:`np.ndarray`
            the normalized parameters of current population in range [0, 1]. 
            Shape: (N, ndim)
        out: :obj:`dict`
            the output dictionary to store the results with keys 'F' and 'G'.
            Currently only 'F' (cost) is used.
        *args, **kwargs
        """
        pass

    def score(
            self, 
            emp_fc_tril=None, 
            emp_fcd_tril=None, 
            emp_bold=None, 
            force_cpu=False,
            usable_mem=None
        ):
        """
        Calcualates individual goodness-of-fit terms and aggregates them.

        .. note::
            If `emp_bold` is provided, `emp_fc_tril` and `emp_fcd_tril` will be ignored.

        .. note::
            For each measure, if the value is NaN, it will be set to the "worst" possible value.
            NaNs may occur in simulated FCD or FC. For example, in the rWWEx model, when excitation
            is too high and noise is low, `S` and in turn `BOLD` in some areas may become saturated
            and show no variability. This can result in correlations of their BOLD signals with
            other nodes (within certain dynamic windows) being NaN.

        Parameters
        --------
        emp_fc_tril: :obj:`np.ndarray` or None
            1D array of empirical FC lower triangle. Shape: (edges,)
        emp_fcd_tril: :obj:`np.ndarray` or None
            1D array of empirical FCD lower triangle. Shape: (window_pairs,)
        emp_bold: :obj:`np.ndarray` or None
            cleaned and parcellated empirical BOLD time series. Shape: (nodes, volumes)
            Motion outliers should either be excluded (not recommended as it disrupts
            the temporal structure) or replaced with zeros.
            If provided emp_fc_tril and emp_fcd_tril will be ignored.
        force_cpu: :obj:`bool`
            force CPU for the calculations. Otherwise if GPU is available
            some of the scores (including "+fc_corr", "-fcd_ks") 
            will be calculated on GPU.
        usable_mem: :obj:`int`
            amount of available GPU memory to be used in bytes.
            If None, 80% of the free memory will be used.

        Returns
        -------
        scores: :obj:`pd.DataFrame`
            The goodness of fit measures (columns) of each simulation (rows)
        """
        # calculate empirical FC and FCD if BOLD is provided
        if emp_bold is not None:
            if (emp_fc_tril is not None) or (emp_fcd_tril is not None):
                print(
                    "Warning: Both empirical BOLD and empirical FC/FCD are"
                    " provided. Empirical FC/FCD will be calculated based on"
                    " BOLD and will be overwritten."
                )
            if self.do_fc:
                emp_fc_tril = utils.calculate_fc(emp_bold, self.exc_interhemispheric, return_tril=True)
            if self.do_fcd:
                emp_fcd_tril = utils.calculate_fcd(
                    emp_bold, 
                    self.window_size_TRs, 
                    self.window_step_TRs, 
                    drop_edges=self.fcd_drop_edges,
                    exc_interhemispheric=self.exc_interhemispheric,
                    return_tril=True,
                    return_dfc = False
                )
        # + => aim to maximize; - => aim to minimize
        # get list of columns to be calculated
        # based on availability of FC and FCD (simulated and empirical)
        # and gof_terms
        columns = []
        if self.do_fc and (emp_fc_tril is not None):
            columns += list(set(["+fc_corr", "-fc_diff", "-fc_normec"]) & set(self.gof_terms))
            assert emp_fc_tril.size == self.sim_fc_trils.shape[1], (
                "Empirical FC lower triangle size does not match the simulated FC size"
            )
        if self.do_fcd and (emp_fcd_tril is not None):
            columns += list(set(["-fcd_ks"]) & set(self.gof_terms))
        columns += ["+gof"]
        scores = pd.DataFrame(index=range(self.N), columns=columns, dtype=float)
        # vectorized calculation of some measures on CPU
        for column in columns:
            if column == "-fc_diff":
                scores.loc[:, column] = -np.abs(
                    self.sim_fc_trils.mean(axis=1) - emp_fc_tril.mean()
                )
            elif column == "-fc_normec":
                scores.loc[:, column] = -np.linalg.norm(
                    self.sim_fc_trils - emp_fc_tril[None, :],
                    axis=1,
                ) / (2 * np.sqrt(emp_fc_tril.size))
        # calculation of fc_corr and fcd_ks per simulation on CPU
        # or in parallel batches on GPU (if available and CuPy is installled)
        if (self.use_cpu or force_cpu or (not has_cupy)):
            # TODO: run in parallel on CPU cores when
            # self.avail_cpus > 1
            for idx in range(self.N):
                for column in columns:
                    if column == "+fc_corr":                    
                        # TODO: vectorize FC corr calculation
                        scores.loc[idx, column] = scipy.stats.pearsonr(
                            self.sim_fc_trils[idx], emp_fc_tril
                        ).statistic
                    elif column == "-fcd_ks":
                        scores.loc[idx, column] = -scipy.stats.ks_2samp(
                            self.sim_fcd_trils[idx], emp_fcd_tril
                        ).statistic
        else:
            # calculate on GPU
            if usable_mem is None:
                # get amount of available GPU memory as
                # 80% of the free memory
                free_mem, _ = cp.cuda.runtime.memGetInfo()
                usable_mem = int(free_mem * 0.8)
            for column in columns:
                if column == "+fc_corr":
                    scores.loc[:, column] = utils.fc_corr_device(self.sim_fc_trils, emp_fc_tril, usable_mem)
                elif column == "-fcd_ks":
                    scores.loc[:, column] = -utils.fcd_ks_device(self.sim_fcd_trils, emp_fcd_tril, usable_mem)
        # fill NaNs with the worst possible value
        for column in columns:
            scores.loc[:, column] = scores.loc[:, column].fillna(WORST_SCORES.get(column, np.nan))
        # combined the selected terms into gof (that should be maximized)
        scores.loc[:, "+gof"] = scores.loc[:, self.gof_terms].sum(axis=1)
        return scores
    
    def _get_save_data(self):
        """
        Get the simulation outputs and parameters to be saved to disk

        Returns
        -------
        out_data: :obj:`dict`
            dictionary of simulation outputs and parameters
        """
        out_data = dict(
            sim_bold=self.sim_bold,
        )
        if self.do_fc:
            out_data['sim_fc_trils'] = self.sim_fc_trils
        if self.do_fcd:
            out_data['sim_fcd_trils'] = self.sim_fcd_trils
        if self.ext_out:
            out_data.update(self.sim_states)
        out_data.update(self.param_lists)
        return out_data

    def save(self):
        """
        Save simulation outputs to disk as an npz file.
        """
        assert self.out_dir is not None, (
            "Cannot save the simulations when `.out_dir`"
            "is not set"
        )
        os.makedirs(self.out_dir, exist_ok=True)
        out_data = self._get_save_data()
        np.savez_compressed(os.path.join(self.out_dir, "sim_data.npz"), **out_data)

    @classmethod
    def _get_test_configs(cls, cpu_gpu_identity=False):
        """
        Get configs for testing the simulations

        Parameters
        ----------
        cpu_gpu_identity: :obj:`bool`
            indicates whether configs are for CPU/GPU identity tests
            in which case force_cpu is not included in the configs
            since tests will be done on both CPU and GPU

        Returns
        -------
        configs: :obj:`dict` of :obj:`list`
        """
        configs = {}
        # for compatibality with previously-stored
        # expected simulation files force_cpu must
        # be the first item
        # TODO: fix this and recompute the expected files
        if not cpu_gpu_identity:
            configs['force_cpu'] = [0, 1]
        configs['do_delay'] = [0, 1]
        return configs

    @classmethod
    def _get_test_instance(cls, opts):
        """
        Initializes an instance that is used in tests

        Parameters
        ----------
        opts: :obj:`dict`
            dictionary of test options

        Returns
        -------
        sim_group: :obj:`cubnm.sim.SimGroup`
            simulation group object of the test simulation
            which is not run yet
        """
        do_delay = bool(opts.pop('do_delay'))
        if do_delay:
            sc_dist = datasets.load_sc('length', 'schaefer-100')
            dt = '1.0'
        else:
            sc_dist = None
            dt = '0.1'
        sim_group = cls(
            duration=60,
            TR=1,
            window_size=10,
            window_step=2,
            sc=datasets.load_sc('strength', 'schaefer-100'),
            sc_dist=sc_dist,
            dt = dt,
            sim_verbose=False,
            **opts
        )
        return sim_group

class rWWSimGroup(SimGroup):
    model_name = "rWW"
    global_param_names = ["G"]
    regional_param_names = ["w_p", "J_N", "wIE"]
    state_names = ["I_E", "I_I", "r_E", "r_I", "S_E", "S_I"]
    sel_state_var = "r_E" # TODO: use all states
    n_noise = 2
    def __init__(self, 
                 *args, 
                 do_fic = True,
                 max_fic_trials = 0,
                 fic_penalty_scale = 0.5,
                 fic_i_sampling_start = 1000,
                 fic_i_sampling_end = 10000,
                 fic_init_delta = 0.02,
                 **kwargs):
        """
        Group of reduced Wong-Wang simulations (Deco 2014) 
        that are executed in parallel

        Parameters
        ---------
        do_fic: :obj:`bool`
            do analytical (Demirtas 2019) & numerical (Deco 2014) 
            Feedback Inhibition Control.
            If provided wIE parameters will be ignored
        max_fic_trials: :obj:`int`
            maximum number of trials for FIC numerical adjustment.
            If set to 0, FIC will be done only analytically
        fic_penalty_scale: :obj:`bool`
            how much deviation from FIC target mean rE of 3 Hz
            is penalized. Set to 0 to disable FIC penalty.
        fic_i_sampling_start: :obj:`int`
            starting time of numerical FIC I_E sampling (msec)
        fic_i_sampling_end: :obj:`int`
            end time of numerical FIC I_E sampling (msec)
        fic_init_delta: :obj:`float`
            initial delta for numerical FIC adjustment.
        *args, **kwargs:
            see :class:`cubnm.sim.SimGroup` for details

        Attributes
        ----------
        param_lists: :obj:`dict` of :obj:`np.ndarray`
            dictionary of parameter lists, including
                - ``'G'``: global coupling. Shape: (N_SIMS,)
                - ``'w_p'``: local recurrent excitatory connection weight. Shape: (N_SIMS, nodes)
                - ``'J_N'``: NMDA conductance. Shape: (N_SIMS, nodes)
                - ``'wIE'``: local inhibitory to excitatory connection strength. 
                  By default it is determined based on FIC algorithm. Shape: (N_SIMS, nodes)
                - ``'v'``: conduction velocity. Shape: (N_SIMS,)

        Example
        -------
        To see example usage in grid search and evolutionary algorithms
        see :mod:`cubnm.optimize`.

        Here, as an example on how to use SimGroup independently, we
        will run a single simulation and save the outputs to disk. ::

            from cubnm import sim, datasets

            sim_group = sim.rWWSimGroup(
                duration=60,
                TR=1,
                sc=datasets.load_sc('strength', 'schaefer-100'),
            )
            sim_group.N = 1
            sim_group.param_lists['G'] = np.repeat(0.5, N_SIMS)
            sim_group.param_lists['w_p'] = np.full((N_SIMS, nodes), 1.4)
            sim_group.param_lists['J_N'] = np.full((N_SIMS, nodes), 0.15)
            sim_group.run()
        """
        self.do_fic = do_fic
        self.max_fic_trials = max_fic_trials
        self.fic_penalty_scale = fic_penalty_scale
        self.fic_i_sampling_start = fic_i_sampling_start
        self.fic_i_sampling_end = fic_i_sampling_end
        self.fic_init_delta = fic_init_delta
        # parent init must be called here because
        # it sets .last_config which may include some
        # model-specific attributes (e.g. self.do_fic)
        super().__init__(*args, **kwargs)
        self.ext_out = self.ext_out | self.do_fic

    @SimGroup.N.setter
    def N(self, N):
        super(rWWSimGroup, rWWSimGroup).N.__set__(self, N)
        if self.do_fic:
            self.param_lists["wIE"] = np.zeros((self._N, self.nodes), dtype=float)

    def get_config(self, *args, **kwargs):
        config = super().get_config(*args, **kwargs)
        config.update(
            do_fic=self.do_fic, 
            max_fic_trials=self.max_fic_trials,
            fic_penalty_scale=self.fic_penalty_scale,
            fic_i_sampling_start=self.fic_i_sampling_start,
            fic_i_sampling_end=self.fic_i_sampling_end,
            fic_init_delta=self.fic_init_delta,
        )
        return config
    
    @property
    def _model_config(self):
        """
        Internal model configuration used in the simulation
        """
        model_config = super()._model_config
        model_config.update({
            'do_fic': str(int(self.do_fic)),
            'max_fic_trials': str(self.max_fic_trials),
            'I_SAMPLING_START': str(self.fic_i_sampling_start),
            'I_SAMPLING_END': str(self.fic_i_sampling_end),
            'init_delta': str(self.fic_init_delta),
        })
        return model_config

    @property
    def labels(self):
        """
        Labels of parameters and state variables
        to use in plots and reports
        """
        labels = super().labels
        labels.update({
            'G': 'G',
            'w_p': r'$w^{p}$',
            'J_N': r'$J^{N}$',
            'wIE': r'$w^{IE}$',
            'I_E': r'$I^E$',
            'I_I': r'$I^I$',
            'r_E': r'$r^E$',
            'r_I': r'$r^I$',
            'S_E': r'$S^E$',
            'S_I': r'$S^I$',
        })
        return labels
    
    def _set_default_params(self, missing=True):
        """
        Set default parameters for the simulations.
<<<<<<< HEAD
        This is used in tests.
        """
        super()._set_default_params()
        self.param_lists["G"] = np.repeat(0.5, self.N)
        self.param_lists["w_p"] = np.full((self.N, self.nodes), 1.4)
        self.param_lists["J_N"] = np.full((self.N, self.nodes), 0.15)
        if not self.do_fic:
            self.param_lists["wIE"] = np.full((self.N, self.nodes), 1.0)
=======
        
        Parameters
        ----------
        missing: :obj:`bool`, optional
            If True (default), only sets parameters that are currently None
            in self.param_lists. If False, overwrites all listed defaults.
        """
        super()._set_default_params(missing=missing)
        DEFAULTS = {
            "G": 0.5,
            "wEE": 0.21,
            "wEI": 0.15,
            "wIE": 1.0, # only used if do_fic is False
        }
        for param, v in DEFAULTS.items():
            if (not missing) or (self.param_lists[param] is None):
                if param in self.global_param_names:
                    self.param_lists[param] = np.repeat(v, self.N)
                else:
                    if (param == "wIE") and self.do_fic:
                        continue
                    self.param_lists[param] = np.full((self.N, self.nodes), v)
>>>>>>> 4940ec46

    def _process_out(self, out):
        super()._process_out(out)
        if self.do_fic:
            # FIC stats
            self.fic_unstable = self._global_bools[0]
            self.fic_failed = self._global_bools[1]
            self.fic_ntrials = self._global_ints[0]
            # write FIC (+ numerical adjusted) wIE to param_lists
            self.param_lists["wIE"] = self._regional_params[2].reshape(self.N, -1)
    
    def score(self, emp_fc_tril=None, emp_fcd_tril=None, emp_bold=None, **kwargs):
        """
        Calcualates individual goodness-of-fit terms and aggregates them.
        In FIC models also calculates fic_penalty. Note that while 
        FIC penalty is included in the cost function of optimizer, 
        it is not included in the aggregate GOF.

        Parameters
        --------
        emp_fc_tril: :obj:`np.ndarray`
            1D array of empirical FC lower triangle. Shape: (edges,)
        emp_fcd_tril: :obj:`np.ndarray`
            1D array of empirical FCD lower triangle. Shape: (window_pairs,)
        emp_bold: :obj:`np.ndarray` or None
            cleaned and parcellated empirical BOLD time series. Shape: (nodes, volumes)
            Motion outliers should either be excluded (not recommended as it disrupts
            the temporal structure) or replaced with zeros.
            If provided emp_fc_tril and emp_fcd_tril will be ignored.
        **kwargs:
            keyword arguments passed to `cubnm.sim.SimGroup.score`

        Returns
        -------
        scores: :obj:`pd.DataFrame`
            The goodness of fit measures (columns) of each simulation (rows)
        """
        scores = super().score(emp_fc_tril, emp_fcd_tril, emp_bold, **kwargs)
        # calculate FIC penalty
        if self.do_fic & (self.fic_penalty_scale > 0):
            # calculate time-averaged r_E in each simulation-node
            if self.states_ts:
                mean_r_E = self.sim_states["r_E"][:, self.n_states_samples_remove:].mean(axis=1)
            else:
                mean_r_E = self.sim_states["r_E"]
            for idx in range(self.N):
                # absolute deviation from target of 3 Hz
                diff_r_E = np.abs(mean_r_E[idx, :] - 3)
                if (diff_r_E > 1).sum() > 0:
                    # at least one node has a deviation greater than 1
                    # only consider deviations greater than 1
                    # in the penalty
                    diff_r_E[diff_r_E <= 1] = np.NaN
                    # within each node the FIC penalty decreases
                    # exponentially as the deviations gets smaller
                    # the penalty max value in each node is 1
                    # which is then scaled by fic_penalty_scale
                    # and averaged across nodes (with 0s/NaNs)
                    # in node with no deviation > 1 Hz
                    scores.loc[idx, "-fic_penalty"] = (
                        -np.nansum(1 - np.exp(-0.05 * (diff_r_E - 1)))
                        * self.fic_penalty_scale / self.nodes
                    )
                else:
                    scores.loc[idx, "-fic_penalty"] = 0
        return scores
    
    def _get_save_data(self):
        """
        Get the simulation outputs and parameters to be saved to disk

        Returns
        -------
        out_data: :obj:`dict`
            dictionary of simulation outputs and parameters
        """
        out_data = super()._get_save_data()
        if self.do_fic:
            out_data.update(
                fic_unstable=self.fic_unstable,
                fic_failed=self.fic_failed,
                fic_ntrials=self.fic_ntrials,
            )
        return out_data
    
    def clear(self):
        """
        Clear the simulation outputs
        """
        super().clear()
        for attr in ["fic_unstable", "fic_failed", "fic_ntrials"]:
            if hasattr(self, attr):
                delattr(self, attr)
        gc.collect()

    def _problem_init(self, problem):
        """
        Extends BNMProblem initialization and includes FIC penalty
        if indicated.

        Parameters
        ----------
        problem: :obj:`cubnm.optimize.BNMProblem`
            optimization problem object
        """
        if (self.do_fic) & ("wIE" in problem.het_params):
            raise ValueError(
                "In rWW wIE should not be specified as a heterogeneous parameter when FIC is done"
            )
        if problem.multiobj:
            if self.do_fic & (self.fic_penalty_scale > 0):
                problem.obj_names.append("+fic_penalty")
                problem.n_obj += 1

    def _problem_evaluate(self, problem, X, out, *args, **kwargs):
        """
        Extends BNMProblem evaluation and includes FIC penalty
        in the cost function if indicated.

        Parameters
        ----------
        X: :obj:`np.ndarray`
            the normalized parameters of current population in range [0, 1]. 
            Shape: (N, ndim)
        out: :obj:`dict`
            the output dictionary to store the results with keys ``'F'`` and ``'G'``.
            Currently only ``'F'`` (cost) is used.
        *args, **kwargs
        """
        # Note: scores (inidividual GOF measures) is passed on in kwargs 
        # in the internal mechanism of pymoo evaluation function
        scores = kwargs["scores"][-1]
        if self.do_fic & (self.fic_penalty_scale > 0):
            if problem.multiobj:
                out["F"] = np.concatenate(
                    [out["F"], -scores.loc[:, ["-fic_penalty"]].values], axis=1
                )
            else:
                out["F"] -= scores.loc[:, "-fic_penalty"].values
                

    @classmethod
    def _get_test_configs(cls, cpu_gpu_identity=False):
        """
        Get configs for testing the simulations

        Parameters
        ----------
        cpu_gpu_identity: :obj:`bool`
            indicates whether configs are for CPU/GPU identity tests
            in which case force_cpu is not included in the configs
            since tests will be done on both CPU and GPU

        Returns
        -------
        configs: :obj:`dict` of :obj:`list`
        """
        configs = super()._get_test_configs(cpu_gpu_identity)
        configs.update({
            # 0: no FIC
            # 1: analytical FIC
            # 2: analytical + numerical FIC
            'do_fic': [0, 1, 2]
        })
        return configs

    @classmethod
    def _get_test_instance(cls, opts):
        """
        Initializes an instance that is used in tests

        Parameters
        ----------
        opts: :obj:`dict`
            dictionary of test options

        Returns
        -------
        sim_group: :obj:`cubnm.sim.rWWSimGroup`
            simulation group object of the test simulation
            which is not run yet
        """
        # initialze sim group
        sim_group = super()._get_test_instance(opts)
        # set do_fic
        sim_group.do_fic = opts['do_fic'] > 0
        if opts['do_fic'] == 2:
            sim_group.max_fic_trials = 5
        return sim_group

class rWWExSimGroup(SimGroup):
    model_name = "rWWEx"
    global_param_names = ["G"]
    regional_param_names = ["w", "I0", "sigma"]
    state_names = ["x", "r", "S"]
    sel_state_var = 'r' # TODO: use all states
    n_noise = 1
    def __init__(self, *args, **kwargs):
        """
        Group of reduced Wong-Wang simulations (excitatory only, Deco 2013) 
        that are executed in parallel

        Parameters
        ---------
        *args, **kwargs:
            see :class:`cubnm.sim.SimGroup` for details

        Attributes
        ----------
        param_lists: :obj:`dict` of :obj:`np.ndarray`
            dictionary of parameter lists, including
                - ``'G'``: global coupling. Shape: (N_SIMS,)
                - ``'w'``: local excitatory self-connection strength. Shape: (N_SIMS, nodes)
                - ``'I0'``: local external input current. Shape: (N_SIMS, nodes)
                - ``'sigma'``: local noise sigma. Shape: (N_SIMS, nodes)
                - ``'v'``: conduction velocity. Shape: (N_SIMS,)

        Example
        -------
        To see example usage in grid search and evolutionary algorithms
        see :mod:`cubnm.optimize`.

        Here, as an example on how to use SimGroup independently, we
        will run a single simulation and save the outputs to disk. ::

            from cubnm import sim, datasets

            sim_group = sim.rWWExSimGroup(
                duration=60,
                TR=1,
                sc=datasets.load_sc('strength', 'schaefer-100'),
            )
            sim_group.N = 1
            sim_group.param_lists['G'] = np.repeat(0.5, N_SIMS)
            sim_group.param_lists['w'] = np.full((N_SIMS, nodes), 0.9)
            sim_group.param_lists['I0'] = np.full((N_SIMS, nodes), 0.3)
            sim_group.param_lists['sigma'] = np.full((N_SIMS, nodes), 0.001)
            sim_group.run()
        """
        super().__init__(*args, **kwargs)

    def _set_default_params(self, missing=True):
        """
        Set default parameters for the simulations.
        
        Parameters
        ----------
        missing: :obj:`bool`, optional
            If True (default), only sets parameters that are currently None
            in self.param_lists. If False, overwrites all listed defaults.
        """
        super()._set_default_params(missing=missing)
        DEFAULTS = {
            "G": 0.5,
            "w": 0.9,
            "I0": 0.3,
            "sigma": 0.001,
        }
        for param, v in DEFAULTS.items():
            if (not missing) or (self.param_lists[param] is None):
                if param in self.global_param_names:
                    self.param_lists[param] = np.repeat(v, self.N)
                else:
                    self.param_lists[param] = np.full((self.N, self.nodes), v)

class KuramotoSimGroup(SimGroup):
    model_name = "Kuramoto"
    global_param_names = ["G"]
    regional_param_names = ["init_theta", "omega", "sigma"]
    state_names = ["theta"]
    sel_state_var = "theta"
    n_noise = 1
    def __init__(self, 
                 *args, 
                 random_init_theta = True,
                 **kwargs):
        """
        Group of Kuramoto simulations that are executed in parallel

        Parameters
        ---------
        *args, **kwargs:
            see :class:`cubnm.sim.SimGroup` for details
        random_init_theta: :obj:`bool`
            Set initial theta by randomly sampling from a uniform distribution 
            [0, 2*pi].

        Attributes
        ----------
        param_lists: :obj:`dict` of :obj:`np.ndarray`
            dictionary of parameter lists, including
                - ``'G'``: global coupling. Shape: (N_SIMS,)
                - ``'init_theta'``: initial theta. Randomly sampled from a uniform distribution 
                  [0, 2*pi] by default. Shape: (N_SIMS, nodes)
                - ``'omega'``: intrinsic frequency. Shape: (N_SIMS, nodes)
                - ``'sigma'``: local noise sigma. Shape: (N_SIMS, nodes)
                - ``'v'``: conduction velocity. Shape: (N_SIMS,)

        Example
        -------
        To see example usage in grid search and evolutionary algorithms
        see :mod:`cubnm.optimize`.

        Here, as an example on how to use SimGroup independently, we
        will run a single simulation and save the outputs to disk. ::

            from cubnm import sim, datasets

            sim_group = sim.KuramotoSimGroup(
                duration=60,
                TR=1,
                sc=datasets.load_sc('strength', 'schaefer-100'),
            )
            sim_group.N = 1
            sim_group.param_lists['G'] = np.repeat(0.5, N_SIMS)
            sim_group.param_lists['omega'] = np.full((N_SIMS, nodes), np.pi)
            sim_group.param_lists['sigma'] = np.full((N_SIMS, nodes), 0.17)
            sim_group.run()
        """
        super().__init__(*args, **kwargs)
        self.random_init_theta = random_init_theta

    @SimGroup.N.setter
    def N(self, N):
        super(KuramotoSimGroup, KuramotoSimGroup).N.__set__(self, N)
        if self.random_init_theta:
            # sample from uniform distribution of [0, 2*pi] across nodes and
            # repeat it across simulations
            # use the same random seed as the simulation noise
            rng = np.random.default_rng(self.sim_seed)
            self.param_lists["init_theta"] = np.tile(rng.uniform(0, 2 * np.pi, self.nodes), (self._N, 1))
        else:
            self.param_lists["init_theta"] = np.zeros((self._N, self.nodes), dtype=float)
            print("Warning: init_theta is set to zero")

    def _set_default_params(self, missing=True):
        """
        Set default parameters for the simulations.

        Parameters
        ----------
        missing: :obj:`bool`, optional
            If True (default), only sets parameters that are currently None
            in self.param_lists. If False, overwrites all listed defaults.
        """
        super()._set_default_params(missing=missing)
        DEFAULTS = {
            "G": 0.5,
            "omega": np.pi,
            "sigma": 0.17,
        }
        for param, v in DEFAULTS.items():
            if (not missing) or (self.param_lists[param] is None):
                if param in self.global_param_names:
                    self.param_lists[param] = np.repeat(v, self.N)
                else:
                    self.param_lists[param] = np.full((self.N, self.nodes), v)

class JRSimGroup(SimGroup):
    # TODO: use clearer names for state variables
    # and parameters
    model_name = "JR"
    global_param_names = ["G"]
    regional_param_names = ["J", "a_1", "a_2", "a_3", "a_4", "sigma"]
    state_names = ["y0", "y1", "y2", "y3", "y4", "y5", "y1_y2", "s_y1_y2"]
    sel_state_var = "y1_y2"
    noise_elements = 1
    def __init__(self, *args, **kwargs):
        """
        Group of Jansen-Rit simulations that are executed in parallel

        Parameters
        ---------
        *args, **kwargs:
            see :class:`cubnm.sim.SimGroup` for details

        Attributes
        ----------
        param_lists: :obj:`dict` of :obj:`np.ndarray`
            dictionary of parameter lists, including
                - 'G': global coupling. Shape: (N_SIMS,)
                - 'J': average number of synapses. Shape: (N_SIMS, nodes)
                - 'a_1': average probability of synapses in feedback excitatory loop. Shape: (N_SIMS, nodes)
                - 'a_2': average probability of synapses in slow feedback excitatory loop. Shape: (N_SIMS, nodes)
                - 'a_3': average probability of synapses in feedback inhibitory loop. Shape: (N_SIMS, nodes)
                - 'a_4': average probability of synapses in slow feedback inhibitory loop. Shape: (N_SIMS, nodes)
                - 'sigma': local noise sigma. Shape: (N_SIMS, nodes)
                - 'v': conduction velocity. Shape: (N_SIMS,)
        
        Note
        ----
        The implementation and default values are based on TVB's
        ``JansenRit`` model.
        """
        super().__init__(*args, **kwargs)

    def _set_default_params(self, missing=True):
        """
        Set default parameters for the simulations.

        Parameters
        ----------
        missing: :obj:`bool`, optional
            If True (default), only sets parameters that are currently None
            in self.param_lists. If False, overwrites all listed defaults.
        """
        super()._set_default_params(missing=missing)
        # except G and sigma, defaults are based on TVB, but sigma is based on
        DEFAULTS = {
            "G": 0.5,
            "J": 135.0,
            "a_1": 1.0,
            "a_2": 0.8,
            "a_3": 0.25,
            "a_4": 0.25,
            "sigma": 0.0001, 
        }
        for param, v in DEFAULTS.items():
            if (not missing) or (self.param_lists[param] is None):
                if param in self.global_param_names:
                    self.param_lists[param] = np.repeat(v, self.N)
                else:
                    self.param_lists[param] = np.full((self.N, self.nodes), v)

class MultiSimGroupMixin:
    def __init__(self, sim_groups):
        """
        Mixin for combining multiple simulation groups into one,
        which is intended for batch optimization, i.e. running multiple
        optimizations at the same time on GPU.
        """
        self.children = sim_groups
        # copy all attributes of the first child
        # it is important to deep copy the attributes as
        # some (e.g. param_lists) are modifiable
        # this also assumes that all children have the same attributes
        # except SC which can be variable
        # TODO: add a check that this is the case
        self.__dict__.update(copy.deepcopy(sim_groups[0].__dict__))

    @property
    def N(self):
        return sum([child.N for child in self.children])
    
    def run(self, **kwargs):
        """
        Runs merged simulations of all children
        by concatenating SCs and parameters
        and then running all simulations in parallel
        as a single merged simulation group.

        Parameters
        ----------
        **kwargs
            keyword arguments to be passed to `cubnm.sim.SimGroup.run` method
        """
        # concatenate SCs while allowing variable SCs
        # across children
        for child_i, child in enumerate(self.children):
            # make a copy of current child's SCs
            child_scs = child.sc.copy()
            # make scs 3D (n_scs, nodes, nodes)
            if (child_scs.ndim == 2):
                child_scs = child_scs[None, :, :]
            # create sc_indices as all zeros if only one SC is used
            # in current child
            if (child_scs.shape[0] == 1):
                child_sc_indices = np.zeros(child.N, dtype=int)
            else:
                child_sc_indices = np.array(child.sc_indices).copy()
            # initialize merged sim group SC as the first child SC(s)
            if child_i == 0:
                self.sc = child_scs
                self.sc_indices = child_sc_indices
            else:
                # for subsequent children check if SC is already in self.sc
                # (and then update the indices to point to correct sc for each
                # simulation), otherwise add the SC to self.sc (and update the
                # indices with a new index pointing to the new SC)
                sc_indices = child_sc_indices
                for sc_i, sc in enumerate(child_scs):
                    if ~np.isclose(sc, self.sc).all(axis=(1, 2)).any():
                        # if SC is not already in self.sc, add it
                        # as a new SC with a new index
                        self.sc = np.concatenate([self.sc, sc[None, :, :]], axis=0)
                        new_sc_idx = self.sc_indices.max()+1
                        sc_indices[sc_indices == sc_i] = new_sc_idx
                    else:
                        # if SC is already in self.sc, find its index
                        # and just update the sc_indices to reflect the duplicate
                        # which already exist. In this case there is no need to
                        # add the SC to self.sc as it already exists there
                        dupl_sc_idx = np.where(np.isclose(sc, self.sc).all(axis=(1, 2)))[0][0]
                        sc_indices[sc_indices == sc_i] = dupl_sc_idx
                    # update self.sc_indices
                    self.sc_indices = np.concatenate([self.sc_indices, sc_indices], axis=0)
        # convert sc back to 2D if same SC is used in all simulations
        self.sc = np.squeeze(self.sc)
        # concatenate parameters
        for param in self.param_lists:
            self.param_lists[param] = np.concatenate(
                [child.param_lists[param] for child in self.children]
            )
        # run the simulations
        super().run(**kwargs)

    def _process_out(self, out):
        """
        Divides simulations outputs across individual
        children SimGroup objects which will respectively
        convert the output to attributes with correct shapes,
        names and types. See :func:`cubnm.sim.SimGroup._process_out`
        for details.

        Parameters
        ----------
        out: :obj:`tuple`
            output of `run_simulations` function
        """
        start_idx = 0
        for child in self.children:
            end_idx = start_idx + child.N
            # break down self._regional_params and self._global_params
            # (which may be modified in run) into children as they may
            # be used in _process_out of children (e.g. in rWW)
            child._regional_params = self._regional_params[:, start_idx:end_idx]
            child._global_params = self._global_params[:, start_idx:end_idx]
            # break down simulation output elements
            out_child = {}
            for k in [
                "init_time",
                "run_time",
                "sim_bold", 
                "sim_fc_trils", 
                "sim_fcd_trils", 
                "_sim_states",
                "_global_bools",
                "_global_ints",
                "_noise",
                "_shuffled_nodes",
                "_shuffled_ts",
            ]:
                if k not in out:
                    continue
                if k in ["init_time", "run_time", "_noise", "_shuffled_nodes", "_shuffled_ts"]:
                    # shared between all simulations
                    out_child[k] = out[k]
                elif k in ["sim_bold", "sim_fc_trils", "sim_fcd_trils"]:
                    # simulation-specific outputs with shape (N, ...)
                    out_child[k] = out[k][start_idx:end_idx]
                else:
                    # simulation-specific outputs with shape (..., N, ...)
                    # TODO: it'll be easier to do this if all
                    # simulation-specific outputs have N_SIMS as
                    # the first axis
                    out_child[k] = out[k][:, start_idx:end_idx]
            # update start_idx for the next child
            start_idx += child.N
            # process the output of the child
            child._process_out(out_child)

def create_multi_sim_group(sim_group_cls):
    """
    Dynamically creates a MultiSimGroup class by combining
    a model's specific ``<Model>SimGroup`` class with 
    :class:`cubnm.sim.MultiSimGroupMixin`,
    which can be used in batch optimization.

    Parameters
    ----------
    sim_group_cls: :obj:`type`
        :class:`cubnm.sim.SimGroup` subclass, e.g. :class:`cubnm.sim.rWWSimGroup`
    
    Returns
    -------
    MultiSimGroup: :obj:`type`
        :class:`MultiSimGroup` class that can be used in batch optimization
    """
    MultiSimGroup = type(
        'MultiSimGroup',
        (MultiSimGroupMixin, sim_group_cls),
        {}
    )
    return MultiSimGroup<|MERGE_RESOLUTION|>--- conflicted
+++ resolved
@@ -1376,16 +1376,6 @@
     def _set_default_params(self, missing=True):
         """
         Set default parameters for the simulations.
-<<<<<<< HEAD
-        This is used in tests.
-        """
-        super()._set_default_params()
-        self.param_lists["G"] = np.repeat(0.5, self.N)
-        self.param_lists["w_p"] = np.full((self.N, self.nodes), 1.4)
-        self.param_lists["J_N"] = np.full((self.N, self.nodes), 0.15)
-        if not self.do_fic:
-            self.param_lists["wIE"] = np.full((self.N, self.nodes), 1.0)
-=======
         
         Parameters
         ----------
@@ -1396,8 +1386,8 @@
         super()._set_default_params(missing=missing)
         DEFAULTS = {
             "G": 0.5,
-            "wEE": 0.21,
-            "wEI": 0.15,
+            "w_p": 1.4,
+            "J_N": 0.15,
             "wIE": 1.0, # only used if do_fic is False
         }
         for param, v in DEFAULTS.items():
@@ -1408,7 +1398,6 @@
                     if (param == "wIE") and self.do_fic:
                         continue
                     self.param_lists[param] = np.full((self.N, self.nodes), v)
->>>>>>> 4940ec46
 
     def _process_out(self, out):
         super()._process_out(out)
@@ -1816,7 +1805,7 @@
             in self.param_lists. If False, overwrites all listed defaults.
         """
         super()._set_default_params(missing=missing)
-        # except G and sigma, defaults are based on TVB, but sigma is based on
+        # except G and sigma, defaults are based on TVB
         DEFAULTS = {
             "G": 0.5,
             "J": 135.0,
