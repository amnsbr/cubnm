--- conflicted
+++ resolved
@@ -250,7 +250,7 @@
                 // normally this isn't needed because by default
                 // bold_remove_s is 30s and FIC adjustment happens < 10s
                 // so these variables have not been updated so far
-                if (*extended_output) {
+                if (*extended_output & (!d_conf.extended_output_ts)) {
                     S_E[*sim_idx][*j] = 0.0;
                     I_E[*sim_idx][*j] = 0.0;
                     r_E[*sim_idx][*j] = 0.0;
@@ -539,17 +539,10 @@
                 I_I[sim_idx][BOLD_len_i*nodes+j] = tmp_I_I;
                 r_I[sim_idx][BOLD_len_i*nodes+j] = tmp_r_I;
             }
-            // update sum (later mean) of BOLD and extended
+            // update sum (later mean) of extended
             // output only after n_vols_remove
             if ((BOLD_len_i>=n_vols_remove)) {
-<<<<<<< HEAD
-                // update extended output only after the simulation has stabilized
-                // (default > 30s)
-                if (extended_output) {
-=======
-                mean_bold[sim_idx][j] += BOLD_ex[sim_idx][BOLD_len_i*nodes+j];
                 if (extended_output & (!d_conf.extended_output_ts)) {
->>>>>>> 9bba5dce
                     S_E[sim_idx][j] += S_i_E;
                     I_E[sim_idx][j] += tmp_I_E;
                     r_E[sim_idx][j] += tmp_r_E;
@@ -584,7 +577,6 @@
         #endif
 
         if (_adjust_fic) {
-<<<<<<< HEAD
             fic_adjust(
                 &mean_I_E, &tmp_I_E, &I_E_ba_diff,
                 &w_IE, &delta,
@@ -602,91 +594,6 @@
                 S_E, I_E, r_E, S_I, I_I,
                 r_I, S_i_E_hist
             );
-=======
-            if ((ts_bold >= d_conf.I_SAMPLING_START) & (ts_bold <= d_conf.I_SAMPLING_END)) {
-                mean_I_E += tmp_I_E;
-            }
-            if (ts_bold == d_conf.I_SAMPLING_END) {
-                needs_fic_adjustment = false;
-                cg::sync(b); // all threads must be at the same time point here given needs_fic_adjustment is shared
-                mean_I_E /= d_conf.I_SAMPLING_DURATION;
-                I_E_ba_diff = mean_I_E - d_mc.b_a_ratio_E;
-                if (abs(I_E_ba_diff + 0.026) > 0.005) {
-                    needs_fic_adjustment = true;
-                    if (fic_trial < max_fic_trials) { // only do the adjustment if max trials is not exceeded
-                        // up- or downregulate inhibition
-                        if ((I_E_ba_diff) < -0.026) {
-                            w_IE -= delta;
-                            // printf("sim %d node %d (trial %d): %f ==> adjusting w_IE by -%f ==> %f\n", sim_idx, j, fic_trial, I_E_ba_diff, delta, w_IE);
-                            delta -= 0.001;
-                            delta = CUDA_MAX(delta, 0.001);
-                        } else {
-                            w_IE += delta;
-                            // printf("sim %d node %d (trial %d): %f ==> adjusting w_IE by +%f ==> %f\n", sim_idx, j, fic_trial, I_E_ba_diff, delta, w_IE);
-                        }
-                    }
-                }
-                cg::sync(b); // wait to see if needs_fic_adjustment in any node
-                // if needs_fic_adjustment in any node do another trial or declare fic failure and continue
-                // the simulation until the end
-                if (needs_fic_adjustment) {
-                    if (fic_trial < max_fic_trials) {
-                        // reset time
-                        ts_bold = 0;
-                        BOLD_len_i = 0;
-                        fic_trial++;
-                        // reset states
-                        S_1_E[j] = 0.001;
-                        S_i_E = 0.001;
-                        S_i_I = 0.001;
-                        bw_x = 0.0;
-                        bw_f = 1.0;
-                        bw_nu = 1.0;
-                        bw_q = 1.0;
-                        mean_I_E = 0;
-                        // reset mean and ssd bold + extended output
-                        // normally this isn't needed because by default
-                        // bold_remove_s is 30s and FIC adjustment happens < 10s
-                        // so these variables have not been updated so far
-                        mean_bold[sim_idx][j] = 0;
-                        ssd_bold[sim_idx][j] = 0;
-                        if (extended_output & (!d_conf.extended_output_ts)) {
-                            S_E[sim_idx][j] = 0;
-                            I_E[sim_idx][j] = 0;
-                            r_E[sim_idx][j] = 0;
-                            S_I[sim_idx][j] = 0;
-                            I_I[sim_idx][j] = 0;
-                            r_I[sim_idx][j] = 0;
-                        }
-                        if (has_delay) {
-                            // reset buffer
-                            // initialize S_i_E_hist in every time point at initial value
-                            for (buff_idx=0; buff_idx<max_delay; buff_idx++) {
-                                S_i_E_hist[sim_idx][buff_idx*nodes+j] = 0.001;
-                            }
-                            buff_idx = max_delay-1;
-                        }
-                        #ifdef NOISE_SEGMENT
-                        // reset the node shuffling
-                        sh_j = shuffled_nodes[j];
-                        curr_noise_repeat = 0;
-                        ts_noise = 0;
-                        sh_ts_noise = shuffled_ts[ts_noise];
-                        #endif
-                    } else {
-                        // continue the simulation but
-                        // declare FIC failed
-                        fic_failed[sim_idx] = true;
-                        _adjust_fic = false;
-                    }
-                } else {
-                    // if no node needs fic adjustment don't run
-                    // this block of code any more
-                    _adjust_fic = false;
-                }
-                cg::sync(b);
-            }
->>>>>>> 9bba5dce
         }
     }
     if (adjust_fic) {
